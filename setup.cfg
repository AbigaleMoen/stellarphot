[build_sphinx]
source-dir = docs
build-dir = docs/_build
all_files = 1

[build_docs]
source-dir = docs
build-dir = docs/_build
all_files = 1

[upload_docs]
upload-dir = docs/_build/html
show-response = 1

[tool:pytest]
<<<<<<< HEAD
minversion = 2.2
=======
minversion = 3.0
>>>>>>> f040b937
norecursedirs = build docs/_build
doctest_plus = enabled
addopts = -p no:warnings

[ah_bootstrap]
auto_use = True

[pycodestyle]
# E101 - mix of tabs and spaces
# W191 - use of tabs
# W291 - trailing whitespace
# W292 - no newline at end of file
# W293 - trailing whitespace
# W391 - blank line at end of file
# E111 - 4 spaces per indentation level
# E112 - 4 spaces per indentation level
# E113 - 4 spaces per indentation level
# E901 - SyntaxError or IndentationError
# E902 - IOError
select = E101,W191,W291,W292,W293,W391,E111,E112,E113,E901,E902
exclude = extern,sphinx,*parsetab.py

[metadata]
<<<<<<< HEAD
package_name = glowing_waffles
description = A package for performing stellar photometry.
long_description = This is a package for doing stellar photometry that relies on astropy.
author = Matt Craig
author_email = mattwcraig@gmail.com
license = BSD
url = https://github.com/glowing-waffle/glowing-waffles
edit_on_github = False
github_project = glowing-waffle/glowing-waffles

[entry_points]
=======
package_name = packagename
description = packagename
long_description = 
author = Astropy Developers
author_email = 
license = BSD 3-Clause
url = http://astropy.org
edit_on_github = False
github_project = astropy/astropy
# install_requires should be formatted as a comma-separated list, e.g.:
# install_requires = astropy, scipy, matplotlib
install_requires = astropy
# version should be PEP386 compatible (http://www.python.org/dev/peps/pep-0386)
version = 0.0.dev0

[entry_points]

astropy-package-template-example = packagename.example_mod:main
>>>>>>> f040b937
<|MERGE_RESOLUTION|>--- conflicted
+++ resolved
@@ -13,11 +13,7 @@
 show-response = 1
 
 [tool:pytest]
-<<<<<<< HEAD
-minversion = 2.2
-=======
 minversion = 3.0
->>>>>>> f040b937
 norecursedirs = build docs/_build
 doctest_plus = enabled
 addopts = -p no:warnings
@@ -41,7 +37,6 @@
 exclude = extern,sphinx,*parsetab.py
 
 [metadata]
-<<<<<<< HEAD
 package_name = glowing_waffles
 description = A package for performing stellar photometry.
 long_description = This is a package for doing stellar photometry that relies on astropy.
@@ -51,25 +46,10 @@
 url = https://github.com/glowing-waffle/glowing-waffles
 edit_on_github = False
 github_project = glowing-waffle/glowing-waffles
-
-[entry_points]
-=======
-package_name = packagename
-description = packagename
-long_description = 
-author = Astropy Developers
-author_email = 
-license = BSD 3-Clause
-url = http://astropy.org
-edit_on_github = False
-github_project = astropy/astropy
 # install_requires should be formatted as a comma-separated list, e.g.:
 # install_requires = astropy, scipy, matplotlib
 install_requires = astropy
 # version should be PEP386 compatible (http://www.python.org/dev/peps/pep-0386)
 version = 0.0.dev0
 
-[entry_points]
-
-astropy-package-template-example = packagename.example_mod:main
->>>>>>> f040b937
+[entry_points]